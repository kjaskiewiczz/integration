#!/usr/bin/python
# Copyright 2016 Mender Software AS
#
#    Licensed under the Apache License, Version 2.0 (the "License");
#    you may not use this file except in compliance with the License.
#    You may obtain a copy of the License at
#
#        https://www.apache.org/licenses/LICENSE-2.0
#
#    Unless required by applicable law or agreed to in writing, software
#    distributed under the License is distributed on an "AS IS" BASIS,
#    WITHOUT WARRANTIES OR CONDITIONS OF ANY KIND, either express or implied.
#    See the License for the specific language governing permissions and
#    limitations under the License.

import time
from fabric.api import *
from fabric.network import disconnect_all
import subprocess
import logging
import random
import tempfile
import pytest
import os
from fabric.contrib.files import exists


logger = logging.getLogger()

class Helpers(object):

    @staticmethod
    def yocto_id_from_ext4(filename):
        try:
            cmd = "e2tail %s:/etc/mender/build_mender | grep -m 1 -E -o 'core-image-full-cmdline-.*'" % (filename)
            output = subprocess.check_output(cmd, shell=True).strip()
            logging.info("Running: " + cmd + " returned: " + output)
            return output

        except subprocess.CalledProcessError:
            pytest.fail("Unable to read: %s, is it a broken image?" % (filename))

        except Exception, e:
            pytest.fail("Unexpected error trying to read ext4 image: %s, error: %s" % (filename, str(e)))


    @staticmethod
    def yocto_id_installed_on_machine():
        cmd = "cat /etc/mender/build_mender | grep -m 1 -E -o 'core-image-full-cmdline-.*'"
        output = run(cmd)
        return output.strip()


    @staticmethod
<<<<<<< HEAD
    def yocto_id_randomize(install_image, specific_image_id=None):
=======
    def yocto_id_randomize(install_image, device_type="vexpress-qemu", specific_image_id=None):
>>>>>>> 8063ddf0

        if specific_image_id:
            imageid = specific_image_id
        else:
            imageid = "core-image-full-cmdline-%s" % str(random.randint(0,99999999))

        config_file = r"""------------------------
Mender device manifest:|
------------------------
DISTRO = poky
DATETIME = 99990905092231
PN = core-image-full-cmdline
IMAGE_ID = %s
DEVICE_TYPE = %s
------------------------""" % (imageid, device_type)
        tfile = tempfile.NamedTemporaryFile(delete=False)
        tfile.write(config_file)
        tfile.close()

        try:
            cmd = "e2cp %s %s:/etc/mender/build_mender" % (tfile.name, install_image)
            output = subprocess.check_output(cmd, shell=True).strip()
            logging.info("Running: " + cmd + " returned: " + output)

        except subprocess.CalledProcessError:
            pytest.fail("Trying to modify ext4 image failed, probably because it's not a valid image.")

        except Exception, e:
            pytest.fail("Unexpted error trying to modify ext4 image: %s, error: %s" % (install_image, str(e)))

        finally:
            os.remove(tfile.name)

        return imageid

    @staticmethod
    def get_active_partition():
        cmd = "mount | awk '/on \/ / { print $1}'"
        with quiet():
            active = run(cmd)
        return active.strip()

    @staticmethod
    def get_passive_partition():
        active = Helpers.get_active_partition()
        cmd = "fdisk -l | grep $(blockdev --getsz %s) | grep -v %s | awk '{ print $1}'" % (active, active)
        with quiet():
            passive = run(cmd)
        return passive.strip()

    @staticmethod
    def verify_installed_imageid(imageid):
        cmd = "grep '%s' /etc/mender/build_mender" % (imageid)
        run(cmd)

    @staticmethod
    # simulate broken internet by drop packets to gateway and fakes3 server
    def gateway_connectivity(accessible):
        try:
            with settings(hide('everything'), warn_only=True):
                hosts = ["mender-artifact-storage.localhost", "mender-api-gateway"]
                for h in hosts:
                    gateway_ip = run("nslookup %s | tail -n 1  | grep -oE '((1?[0-9][0-9]?|2[0-4][0-9]|25[0-5])\.){3}(1?[0-9][0-9]?|2[0-4][0-9]|25[0-5])'" % (h)).strip()

                    if accessible:
                        logger.info("Allowing network communication to %s" % h)
                        run("iptables -D INPUT -s %s -j DROP" % (gateway_ip))
                        run("iptables -D OUTPUT -s %s -j DROP" % (gateway_ip))
                    else:
                        logger.info("Disallowing network communication to %s" % h)
                        run("iptables -I INPUT 1 -s %s -j DROP" % gateway_ip)
                        run("iptables -I OUTPUT 1 -s %s -j DROP" % gateway_ip)
        except Exception, e:
            logging.info("Exception while messing with network connectivity: " + e)

    @staticmethod
    def verify_reboot_performed(max_wait=60*5):
        tfile = "/tmp/mender-testing.%s" % (random.randint(1, 999999))
        cmd = "touch %s" % (tfile)
        try:
            with settings(quiet()):
                run(cmd)
        except BaseException:
            logging.critical("Failed to touch /tmp/ folder, is the device already rebooting?")
            time.sleep(120)
            return

        timeout = time.time() + max_wait

        while time.time() <= timeout:
            disconnect_all()
            time.sleep(5)

            with settings(warn_only=True):
                try:
                    assert not exists(tfile)
                    # required for SSH connection issues
                    time.sleep(30)
                    return

                except BaseException:
                    continue

        if time.time() > timeout:
            pytest.fail("Device never rebooted!")

    @staticmethod
    def verify_reboot_not_performed(wait=90):

        with quiet():
            try:
                cmd = "cat /proc/uptime | awk {'print $1'}"
                t1 = float(run(cmd).strip())
                time.sleep(wait)
                t2 = float(run(cmd).strip())
            except:
                pytest.fail("A reboot was performed when it was not expected")
        assert t2 > t1<|MERGE_RESOLUTION|>--- conflicted
+++ resolved
@@ -52,11 +52,7 @@
 
 
     @staticmethod
-<<<<<<< HEAD
-    def yocto_id_randomize(install_image, specific_image_id=None):
-=======
     def yocto_id_randomize(install_image, device_type="vexpress-qemu", specific_image_id=None):
->>>>>>> 8063ddf0
 
         if specific_image_id:
             imageid = specific_image_id
