#!/usr/bin/python
# Copyright 2016 Mender Software AS
#
#    Licensed under the Apache License, Version 2.0 (the "License");
#    you may not use this file except in compliance with the License.
#    You may obtain a copy of the License at
#
#        https://www.apache.org/licenses/LICENSE-2.0
#
#    Unless required by applicable law or agreed to in writing, software
#    distributed under the License is distributed on an "AS IS" BASIS,
#    WITHOUT WARRANTIES OR CONDITIONS OF ANY KIND, either express or implied.
#    See the License for the specific language governing permissions and
#    limitations under the License.

import json
import logging
import shutil
import time

from fabric.api import *
import pytest
from helpers import Helpers
from MenderAPI import deploy
from mendertesting import MenderTesting
from common_docker import *
from common_setup import *
from common_update import *
from common import *

logger = logging.getLogger("root")

TEST_SETS = [
    (
        "Normal_success",
        {
            "FailureScript": [],
            "ExpectedStatus": "success",
            "ScriptOrder": [
                "Idle_Enter_08_testing",
                "Idle_Enter_09",
                "Idle_Leave_09",
                "Idle_Leave_10",
                "Sync_Enter_02",
                "Sync_Enter_03",
                "Sync_Leave_04",
                "Sync_Leave_15",
                "Download_Enter_12",
                "Download_Enter_13",
                "Download_Leave_14",
                "Download_Leave_25",
                "ArtifactInstall_Enter_01",
                "ArtifactInstall_Enter_02",
                "ArtifactInstall_Leave_01",
                "ArtifactInstall_Leave_03",
                "ArtifactReboot_Enter_01",
                "ArtifactReboot_Enter_11",
                "ArtifactReboot_Leave_01",
                "ArtifactReboot_Leave_89",
                "ArtifactReboot_Leave_99",
                "ArtifactCommit_Enter_01",
                "ArtifactCommit_Enter_05",
                "ArtifactCommit_Leave_01_extra_string",
                "ArtifactCommit_Leave_91",
            ],
        },
    ),
    (
        "Failure_in_Idle_Enter_script",
        {
            "FailureScript": ["Idle_Enter_09"],
            "ExpectedStatus": "success",
            "ScriptOrder": [
                "Idle_Enter_08_testing",
                "Idle_Enter_09", # Error in this script should not have any effect.
                "Idle_Leave_09",
                "Idle_Leave_10",
                "Sync_Enter_02",
                "Sync_Enter_03",
                "Sync_Leave_04",
                "Sync_Leave_15",
                "Download_Enter_12",
                "Download_Enter_13",
                "Download_Leave_14",
                "Download_Leave_25",
                "ArtifactInstall_Enter_01",
                "ArtifactInstall_Enter_02",
                "ArtifactInstall_Leave_01",
                "ArtifactInstall_Leave_03",
                "ArtifactReboot_Enter_01",
                "ArtifactReboot_Enter_11",
                "ArtifactReboot_Leave_01",
                "ArtifactReboot_Leave_89",
                "ArtifactReboot_Leave_99",
                "ArtifactCommit_Enter_01",
                "ArtifactCommit_Enter_05",
                "ArtifactCommit_Leave_01_extra_string",
                "ArtifactCommit_Leave_91",
            ],
        },
    ),
    (
        "Failure_in_Idle_Leave_script",
        {
            "FailureScript": ["Idle_Leave_09"],
            "ExpectedStatus": "success",
            "ScriptOrder": [
                "Idle_Enter_08_testing",
                "Idle_Enter_09",
                "Idle_Leave_09", # Error in this script should not have any effect.
                "Idle_Leave_10",
                "Sync_Enter_02",
                "Sync_Enter_03",
                "Sync_Leave_04",
                "Sync_Leave_15",
                "Download_Enter_12",
                "Download_Enter_13",
                "Download_Leave_14",
                "Download_Leave_25",
                "ArtifactInstall_Enter_01",
                "ArtifactInstall_Enter_02",
                "ArtifactInstall_Leave_01",
                "ArtifactInstall_Leave_03",
                "ArtifactReboot_Enter_01",
                "ArtifactReboot_Enter_11",
                "ArtifactReboot_Leave_01",
                "ArtifactReboot_Leave_89",
                "ArtifactReboot_Leave_99",
                "ArtifactCommit_Enter_01",
                "ArtifactCommit_Enter_05",
                "ArtifactCommit_Leave_01_extra_string",
                "ArtifactCommit_Leave_91",
            ],
        },
    ),
    (
        "Failure_in_Sync_Enter_script",
        {
            "FailureScript": ["Sync_Enter_02"],
            "ExpectedStatus": None,
            "ScriptOrder": [
                "Idle_Enter_08_testing",
                "Idle_Enter_09",
                "Idle_Leave_09",
                "Idle_Leave_10",
                "Sync_Enter_02",
                "Sync_Error_15",
                "Sync_Error_16",
            ],
        },
    ),
    (
        "Failure_in_Sync_Leave_script",
        {
            "FailureScript": ["Sync_Leave_15"],
            "ExpectedStatus": None,
            "ScriptOrder": [
                "Idle_Enter_08_testing",
                "Idle_Enter_09",
                "Idle_Leave_09",
                "Idle_Leave_10",
                "Sync_Enter_02",
                "Sync_Enter_03",
                "Sync_Leave_04",
                "Sync_Leave_15",
                "Sync_Error_15",
                "Sync_Error_16",
            ],
        },
    ),
    (
        "Failure_in_Download_Enter_script",
        {
            "FailureScript": ["Download_Enter_12"],
            "ExpectedStatus": None,
            "ScriptOrder": [
                "Idle_Enter_08_testing",
                "Idle_Enter_09",
                "Idle_Leave_09",
                "Idle_Leave_10",
                "Sync_Enter_02",
                "Sync_Enter_03",
                "Sync_Leave_04",
                "Sync_Leave_15",
                "Download_Enter_12",
                "Download_Error_25",
            ],
        },
    ),
    (
        "Failure_in_Download_Leave_script",
        {
            "FailureScript": ["Download_Leave_14"],
            "ExpectedStatus": "failure",
            "ScriptOrder": [
                "Idle_Enter_08_testing",
                "Idle_Enter_09",
                "Idle_Leave_09",
                "Idle_Leave_10",
                "Sync_Enter_02",
                "Sync_Enter_03",
                "Sync_Leave_04",
                "Sync_Leave_15",
                "Download_Enter_12",
                "Download_Enter_13",
                "Download_Leave_14",
                "Download_Error_25",
            ],
        },
    ),
    (
        "Failure_in_ArtifactInstall_Enter_script",
        {
            "FailureScript": ["ArtifactInstall_Enter_01"],
            "ExpectedStatus": "failure",
            "ScriptOrder": [
                "Idle_Enter_08_testing",
                "Idle_Enter_09",
                "Idle_Leave_09",
                "Idle_Leave_10",
                "Sync_Enter_02",
                "Sync_Enter_03",
                "Sync_Leave_04",
                "Sync_Leave_15",
                "Download_Enter_12",
                "Download_Enter_13",
                "Download_Leave_14",
                "Download_Leave_25",
                "ArtifactInstall_Enter_01",
                "ArtifactInstall_Error_01",
                "ArtifactInstall_Error_02",
                "ArtifactInstall_Error_99",
                "ArtifactRollback_Enter_00",
                "ArtifactRollback_Enter_01",
                "ArtifactRollback_Leave_00",
                "ArtifactRollback_Leave_01",
                "ArtifactFailure_Enter_22",
                "ArtifactFailure_Enter_33",
                "ArtifactFailure_Leave_44",
                "ArtifactFailure_Leave_55",
            ],
        },
    ),
    (
        "Failure_in_ArtifactCommit_Enter_script",
        {
            "FailureScript": ["ArtifactCommit_Enter_05"],
            "ExpectedStatus": "failure",
            "ScriptOrder": [
                "Idle_Enter_08_testing",
                "Idle_Enter_09",
                "Idle_Leave_09",
                "Idle_Leave_10",
                "Sync_Enter_02",
                "Sync_Enter_03",
                "Sync_Leave_04",
                "Sync_Leave_15",
                "Download_Enter_12",
                "Download_Enter_13",
                "Download_Leave_14",
                "Download_Leave_25",
                "ArtifactInstall_Enter_01",
                "ArtifactInstall_Enter_02",
                "ArtifactInstall_Leave_01",
                "ArtifactInstall_Leave_03",
                "ArtifactReboot_Enter_01",
                "ArtifactReboot_Enter_11",
                "ArtifactReboot_Leave_01",
                "ArtifactReboot_Leave_89",
                "ArtifactReboot_Leave_99",
                "ArtifactCommit_Enter_01",
                "ArtifactCommit_Enter_05",
                "ArtifactCommit_Error_91",
                "ArtifactRollback_Enter_00",
                "ArtifactRollback_Enter_01",
                "ArtifactRollback_Leave_00",
                "ArtifactRollback_Leave_01",
                "ArtifactRollbackReboot_Enter_00",
                "ArtifactRollbackReboot_Enter_99",
                "ArtifactRollbackReboot_Leave_01",
                "ArtifactRollbackReboot_Leave_99",
                "ArtifactFailure_Enter_22",
                "ArtifactFailure_Enter_33",
                "ArtifactFailure_Leave_44",
                "ArtifactFailure_Leave_55",
            ],
        },
    ),
    (
        "Failure_in_ArtifactCommit_Leave_script",
        {
            "FailureScript": ["ArtifactCommit_Leave_01_extra_string"],
            "ExpectedStatus": "failure",
            "SwapPartitionExpectation": True,
            "ScriptOrder": [
                "Idle_Enter_08_testing",
                "Idle_Enter_09",
                "Idle_Leave_09",
                "Idle_Leave_10",
                "Sync_Enter_02",
                "Sync_Enter_03",
                "Sync_Leave_04",
                "Sync_Leave_15",
                "Download_Enter_12",
                "Download_Enter_13",
                "Download_Leave_14",
                "Download_Leave_25",
                "ArtifactInstall_Enter_01",
                "ArtifactInstall_Enter_02",
                "ArtifactInstall_Leave_01",
                "ArtifactInstall_Leave_03",
                "ArtifactReboot_Enter_01",
                "ArtifactReboot_Enter_11",
                "ArtifactReboot_Leave_01",
                "ArtifactReboot_Leave_89",
                "ArtifactReboot_Leave_99",
                "ArtifactCommit_Enter_01",
                "ArtifactCommit_Enter_05",
                "ArtifactCommit_Leave_01_extra_string", # Error in this script should not have any effect.
                "ArtifactCommit_Error_91",
            ],
        },
    ),
    (
        "Corrupted_script_version_in_data",
        {
            "FailureScript": [],
            "ExpectedStatus": "failure",
            "CorruptDataScriptVersionIn": "ArtifactReboot_Enter_11",
            "ScriptOrder": [
                "Idle_Enter_08_testing",
                "Idle_Enter_09",
                "Idle_Leave_09",
                "Idle_Leave_10",
                "Sync_Enter_02",
                "Sync_Enter_03",
                "Sync_Leave_04",
                "Sync_Leave_15",
                "Download_Enter_12",
                "Download_Enter_13",
                "Download_Leave_14",
                "Download_Leave_25",
                "ArtifactInstall_Enter_01",
                "ArtifactInstall_Enter_02",
                "ArtifactInstall_Leave_01",
                "ArtifactInstall_Leave_03",
                "ArtifactReboot_Enter_01",
                "ArtifactReboot_Enter_11",
                # since version is corrupted from now on, no more scripts
                # will be executed, but rollback will be performed
            ],
        },
    ),
    (
        "Corrupted_script_version_in_etc",
        {
            "FailureScript": [],
            "ExpectedStatus": "failure",
            "CorruptEtcScriptVersionInUpdate": True,
            "ScriptOrder": [
                "Idle_Enter_08_testing",
                "Idle_Enter_09",
                "Idle_Leave_09",
                "Idle_Leave_10",
                "Sync_Enter_02",
                "Sync_Enter_03",
                "Sync_Leave_04",
                "Sync_Leave_15",
                "Download_Enter_12",
                "Download_Enter_13",
                "Download_Leave_14",
                "Download_Leave_25",
                "ArtifactInstall_Enter_01",
                "ArtifactInstall_Enter_02",
                "ArtifactInstall_Leave_01",
                "ArtifactInstall_Leave_03",
                "ArtifactReboot_Enter_01",
                "ArtifactReboot_Enter_11",
                "ArtifactReboot_Leave_01",
                "ArtifactReboot_Leave_89",
                "ArtifactReboot_Leave_99",
                "ArtifactCommit_Enter_01",
                "ArtifactCommit_Enter_05",
                "ArtifactCommit_Error_91",
                "ArtifactRollback_Enter_00",
                "ArtifactRollback_Enter_01",
                "ArtifactRollback_Leave_00",
                "ArtifactRollback_Leave_01",
                "ArtifactRollbackReboot_Enter_00",
                "ArtifactRollbackReboot_Enter_99",
                "ArtifactRollbackReboot_Leave_01",
                "ArtifactRollbackReboot_Leave_99",
                "ArtifactFailure_Enter_22",
                "ArtifactFailure_Enter_33",
                "ArtifactFailure_Leave_44",
                "ArtifactFailure_Leave_55",
            ],
        },
    ),
]


REBOOT_TEST_SET = [
    (
        "simulate_powerloss_artifact_install_enter",
        {
            "RebootScripts": [
                "ArtifactInstall_Enter_01",
            ],
            "ExpectedFinalPartition": ["OriginalPartition"],
            "ScriptOrder": [
                "ArtifactInstall_Enter_01",
                "ArtifactInstall_Leave_01",
                "ArtifactReboot_Enter_01",
                "ArtifactReboot_Leave_01",
                "ArtifactFailure_Enter_01",
                "ArtifactFailure_Leave_89",
            ],
            "ExpectedScriptFlow": [
                "ArtifactInstall_Enter_01",  # kill!
                "ArtifactFailure_Enter_01",  # run failure scripts
                "ArtifactFailure_Leave_89"
            ],
        },
    ),
    (
        "simulate_powerloss_in_commit_enter",
        {
            "RebootScripts": ["ArtifactCommit_Enter_89"],
            "DoubleReboot": [True],
            "ExpectedFinalPartition": ["OriginalPartition"],
            "ScriptOrder": [
                "ArtifactInstall_Enter_01",
                "ArtifactInstall_Leave_01",
                "ArtifactReboot_Enter_01",
                "ArtifactReboot_Leave_01",
                "ArtifactCommit_Enter_89",
                "ArtifactRollback_Enter_00",
                "ArtifactRollbackReboot_Enter_89",
                "ArtifactFailure_Enter_89",
                "ArtifactFailure_Leave_09",
            ],
            "ExpectedScriptFlow": [
                "ArtifactInstall_Enter_01",
                "ArtifactInstall_Leave_01",
                "ArtifactReboot_Enter_01",
                "ArtifactReboot_Leave_01",  # on second partition, stop mender client
                "ArtifactCommit_Enter_89",  # sync and kill!
                "ArtifactRollback_Enter_00",
                "ArtifactRollbackReboot_Enter_89",
                "ArtifactFailure_Enter_89",  # run failure scripts on the committed (old) partition
                "ArtifactFailure_Leave_09",
            ],
        },
    ),
    (
        "simulate_powerloss_in_artifact_commit_leave",
        {
            "RebootOnceScripts": ["ArtifactCommit_Leave_01"],
            "DoubleReboot": [True],
            "ExpectedFinalPartition": ["OtherPartition"],
            "ScriptOrder": [
                "ArtifactInstall_Enter_01",
                "ArtifactInstall_Leave_01",
                "ArtifactReboot_Enter_01",
                "ArtifactReboot_Leave_01",
                "ArtifactCommit_Enter_89",
                "ArtifactCommit_Leave_01",
                "ArtifactCommit_Leave_02",
            ],
            "ExpectedScriptFlow": [
                "ArtifactInstall_Enter_01",
                "ArtifactInstall_Leave_01",
                "ArtifactReboot_Enter_01",
                "ArtifactReboot_Leave_01",
                "ArtifactCommit_Enter_89",
                "ArtifactCommit_Leave_01",  # kill!
                "ArtifactCommit_Leave_01",  # rerun
                "ArtifactCommit_Leave_02",
            ],
        },
    ),
]



class TestStateScripts(MenderTesting):
    scripts = [
        "Idle_Enter_08_testing",
        "Idle_Enter_09",
        "Idle_Enter_100", # Invalid script, should never be run.
        "Idle_Leave_09",
        "Idle_Leave_10",
        "Idle_Error_00",
        "Sync_Enter_02",
        "Sync_Enter_03",
        "Sync_Leave_04",
        "Sync_Leave_15",
        "Sync_Error_15",
        "Sync_Error_16",
        "Download_Enter_12",
        "Download_Enter_13",
        "Download_Leave_14",
        "Download_Leave_25",
        "Download_Error_25",
        "ArtifactInstall_Enter_01",
        "ArtifactInstall_Enter_02",
        "ArtifactInstall_Leave_01",
        "ArtifactInstall_Leave_03",
        "ArtifactInstall_Error_01",
        "ArtifactInstall_Error_02",
        "ArtifactInstall_Error_99",
        "ArtifactReboot_Enter_01",
        "ArtifactReboot_Enter_11",
        "ArtifactReboot_Leave_01",
        "ArtifactReboot_Leave_89",
        "ArtifactReboot_Leave_99",
        "ArtifactReboot_Error_97",
        "ArtifactReboot_Error_98",
        "ArtifactCommit_Enter_01",
        "ArtifactCommit_Enter_05",
        "ArtifactCommit_Leave_01_extra_string",
        "ArtifactCommit_Leave_91",
        "ArtifactCommit_Error_91",
        "ArtifactRollback_Enter_00",
        "ArtifactRollback_Enter_01",
        "ArtifactRollback_Leave_00",
        "ArtifactRollback_Leave_01",
        "ArtifactRollback_Error_15", # Error for this state doesn't exist, should never run.
        "ArtifactRollbackReboot_Enter_00",
        "ArtifactRollbackReboot_Enter_99",
        "ArtifactRollbackReboot_Leave_01",
        "ArtifactRollbackReboot_Leave_99",
        "ArtifactRollbackReboot_Error_88", # Error for this state doesn't exist, should never run.
        "ArtifactRollbackReboot_Error_99", # Error for this state doesn't exist, should never run.
        "ArtifactFailure_Enter_22",
        "ArtifactFailure_Enter_33",
        "ArtifactFailure_Leave_44",
        "ArtifactFailure_Leave_55",
        "ArtifactFailure_Error_55", # Error for this state doesn't exist, should never run.
    ]

    @pytest.mark.usefixtures("standard_setup_one_client_bootstrapped")
    @pytest.mark.parametrize("description,test_set", REBOOT_TEST_SET)
    def test_reboot_recovery(self, description, test_set):
        if not env.host_string:
            execute(
                self.test_reboot_recovery,
                description,
                test_set,
                hosts=get_mender_clients())
            return

        client = env.host_string
        work_dir = "test_state_scripts.%s" % client

        script_content = '#!/bin/sh\n\necho "$(basename $0)" >> /data/test_state_scripts.log\n'

        script_failure_content = script_content + 'sync\necho b > /proc/sysrq-trigger\n' # flush to disk before killing

        # This is only needed in the case: die commit-leave,
        # otherwise the device will get stuck in a boot-reboot loop
        script_reboot_once =(
        '''#!/bin/sh
        if [ $(grep -c $(basename $0) /data/test_state_scripts.log) -eq 0 ]; then
            echo "$(basename $0)" >> /data/test_state_scripts.log && sync && echo b > /proc/sysrq-trigger
        fi
        echo "$(basename $0)" >> /data/test_state_scripts.log
        exit 0''')
        script_error_content = script_content + "exit 1"

        # Put artifact-scripts in the artifact.
        artifact_script_dir = os.path.join(work_dir, "artifact-scripts")

        if os.path.exists(work_dir):
            shutil.rmtree(work_dir, ignore_errors=True)

        os.mkdir(work_dir)
        os.mkdir(artifact_script_dir)

        new_rootfs = os.path.join(work_dir, "rootfs.ext4")
        shutil.copy(conftest.get_valid_image(), new_rootfs)

        ps = subprocess.Popen(
            ["debugfs", "-w", new_rootfs], stdin=subprocess.PIPE)
        ps.stdin.write("cd /etc/mender\n" "mkdir scripts\n" "cd scripts\n")
        ps.stdin.close()
        ps.wait()

        for script in test_set.get("ScriptOrder"):
            if not script.startswith("Artifact"):
                # Not an artifact script, skip this one.
                continue
            with open(os.path.join(artifact_script_dir, script), "w") as fd:
                if script in test_set.get("RebootScripts", []):
                    fd.write(script_failure_content)
                if script in test_set.get("RebootOnceScripts", []):
                    fd.write(script_reboot_once)
                else:
                    fd.write(script_content)

        # Now create the artifact, and make the deployment.
        device_id = Helpers.ip_to_device_id_map([client])[client]

        with Helpers.RebootDetector() as reboot_detector:

            deployment_id = common_update_procedure(
                install_image=new_rootfs,
                verify_status=True,
                devices=[device_id],
                scripts=[artifact_script_dir])[0]

            try:

                orig_part = Helpers.get_active_partition()

                # handle case where the client has not finished the update
                # path on the committed partition, but new partition is installed,
                # thus we will not get a valid entrypoint into the uncommitted parition(reboot_leave)
                # and the client will thus reboot straight after starting, and u-boot will
                # fall back to the committed partition
                if test_set.get("DoubleReboot", False):
                    reboot_detector.verify_reboot_performed(number_of_reboots=2)
                else:
                    reboot_detector.verify_reboot_performed()

                # wait until the last script has been run
                logger.debug("waint until the last script has been run")
                script_logs = ""
                timeout = time.time() + 60*60
                while timeout >= time.time():
                    time.sleep(3)
                    script_logs = run("cat /data/test_state_scripts.log")
                    if test_set.get("ExpectedScriptFlow")[-1] in script_logs:
                        break

                # make sure the client ended up on the right partition
                if "OtherPartition" in test_set.get("ExpectedFinalPartition", []):
                    assert orig_part != Helpers.get_active_partition()
                else:
                    assert orig_part == Helpers.get_active_partition()

                assert script_logs.split() == test_set.get("ExpectedScriptFlow")

            except:
                output = run("cat /data/mender/deployment*.log")
                logger.info(output)
                raise

            finally:
                run("systemctl stop mender && "
                                + "rm -f /data/test_state_scripts.log && "
                                + "rm -rf /etc/mender/scripts && "
                                + "rm -rf /data/mender/scripts && "
                                + "systemctl start mender")





    @MenderTesting.slow
    @pytest.mark.usefixtures("standard_setup_one_client_bootstrapped")
    @pytest.mark.parametrize("description,test_set", TEST_SETS)
    def test_state_scripts(self, description, test_set):
        """Test that state scripts are executed in right order, and that errors
        are treated like they should."""

        if not env.host_string:
            execute(self.test_state_scripts, description, test_set,
                    hosts=get_mender_clients())
            return

        client = env.host_string

        work_dir = "test_state_scripts.%s" % client
        deployment_id = None
        try:
<<<<<<< HEAD
            script_content = '#!/bin/sh\n\necho "`date --rfc-3339=seconds` $(basename $0)" >> /data/test_state_scripts.log\n'
=======
            script_content = '#!/bin/sh\n\necho "`date --rfc-3339=seconds | sed -e e/\n//` $(basename $0)" >> /data/test_state_scripts.log\n'
>>>>>>> 97775b3f
            script_failure_content = script_content + "exit 1\n"

            old_active = Helpers.get_active_partition()

            # Make rootfs-scripts and put them in rootfs image.
            rootfs_script_dir = os.path.join(work_dir, "rootfs-scripts")
            shutil.rmtree(work_dir, ignore_errors=True)
            os.mkdir(work_dir)
            os.mkdir(rootfs_script_dir)

            new_rootfs = os.path.join(work_dir, "rootfs.ext4")
            shutil.copy(conftest.get_valid_image(), new_rootfs)
            ps = subprocess.Popen(["debugfs", "-w", new_rootfs], stdin=subprocess.PIPE)
            ps.stdin.write("cd /etc/mender\n"
                           "mkdir scripts\n"
                           "cd scripts\n")

            with open(os.path.join(rootfs_script_dir, "version"), "w") as fd:
                if test_set.get('CorruptEtcScriptVersionInUpdate'):
                    fd.write("1000")
                else:
                    fd.write("2")
            ps.stdin.write("rm version\n")
            ps.stdin.write("write %s version\n" % os.path.join(rootfs_script_dir, "version"))
            for script in self.scripts:
                if script.startswith("Artifact"):
                    # This is a script for the artifact, skip this one.
                    continue
                with open(os.path.join(rootfs_script_dir, script), "w") as fd:
                    if script in test_set['FailureScript']:
                        fd.write(script_failure_content)
                    else:
                        fd.write(script_content)
                    os.fchmod(fd.fileno(), 0755)
                ps.stdin.write("write %s %s\n" % (os.path.join(rootfs_script_dir, script), script))

            ps.stdin.close()
            ps.wait()

            # Write this again in case it was corrupted above.
            with open(os.path.join(rootfs_script_dir, "version"), "w") as fd:
                fd.write("2")

            # Then copy them to QEMU host.
            # Zip them all up to avoid having to copy each and every file, which is
            # quite slow.
            subprocess.check_call(["tar", "czf", "../rootfs-scripts.tar.gz", "."], cwd=rootfs_script_dir)
            # Stop client first to avoid race conditions.
            run("systemctl stop mender")
            try:
                put(os.path.join(work_dir, "rootfs-scripts.tar.gz"),
                    remote_path="/")
                run("mkdir -p cd /etc/mender/scripts && "
                    + "cd /etc/mender/scripts && "
                    + "tar xzf /rootfs-scripts.tar.gz && "
                    + "rm -f /rootfs-scripts.tar.gz")
            finally:
                run("systemctl start mender")

            # Put artifact-scripts in the artifact.
            artifact_script_dir = os.path.join(work_dir, "artifact-scripts")
            os.mkdir(artifact_script_dir)
            for script in self.scripts:
                if not script.startswith("Artifact"):
                    # Not an artifact script, skip this one.
                    continue
                with open(os.path.join(artifact_script_dir, script), "w") as fd:
                    if script in test_set['FailureScript']:
                        fd.write(script_failure_content)
                    else:
                        fd.write(script_content)
                    if test_set.get("CorruptDataScriptVersionIn") == script:
                        fd.write("printf '1000' > /data/mender/scripts/version\n")

            # Now create the artifact, and make the deployment.
            device_id = Helpers.ip_to_device_id_map([client])[client]
            deployment_id = common_update_procedure(install_image=new_rootfs,
                                                    verify_status=False,
                                                    devices=[device_id],
                                                    scripts=[artifact_script_dir])[0]
            if test_set['ExpectedStatus'] is None:
                # In this case we don't expect the deployment to even be
                # attempted, presumably due to failing Idle/Sync/Download
                # scripts on the client. So no deployment checking. Just wait
                # until there is at least one Error script in the log, which
                # will always be the case if ExpectedStatus is none (since one
                # of them is preventing the update from being attempted).
                def fetch_info(cmd_list):
                    all_output = ""
                    for cmd in cmd_list:
                        with settings(warn_only=True):
                            output = run(cmd)
                        logger.error("%s:\n%s" % (cmd, output))
                        all_output += "%s\n" % output
                    return all_output
                info_query = [
                    "cat /data/test_state_scripts.log 1>&2",
                    "journalctl -u mender",
                    "top -n5 -b",
                    "ls -l /proc/`pgrep mender`/fd",
                    "for fd in /proc/`pgrep mender`/fdinfo/*; do echo $fd:; cat $fd; done",
                ]
                starttime = time.time()
                while starttime + 60*60 >= time.time():
                    with settings(warn_only=True):
                        result = run("grep Error /data/test_state_scripts.log")
                        if result.succeeded:
                            # If it succeeds, stop.
                            break
                        else:
                            fetch_info(info_query)
                            time.sleep(10)
                            continue
                else:
                    info = fetch_info(info_query)
                    pytest.fail('Waited too long for "Error" to appear in log:\n%s' % info)
            else:
                deploy.check_expected_statistics(deployment_id, test_set['ExpectedStatus'], 1)

            # Always give the client a little bit of time to settle in the base
            # state after an update.
            time.sleep(10)

            output = run("cat /data/test_state_scripts.log")
            self.verify_script_log_correct(test_set, output.split('\n'))

            new_active = Helpers.get_active_partition()
            should_switch_partition = (test_set['ExpectedStatus'] == "success")

            if test_set.get('SwapPartitionExpectation'):
                should_switch_partition = not should_switch_partition

            if should_switch_partition:
                assert old_active != new_active, "Device did not switch partition as expected!"
            else:
                assert old_active == new_active, "Device switched partition which was not expected!"

        except:
            output = run("cat /data/mender/deployment*.log")
            logger.info(output)
            raise

        finally:
            shutil.rmtree(work_dir, ignore_errors=True)
            if deployment_id:
                try:
                    deploy.abort(deployment_id)
                except:
                    pass
            run("systemctl stop mender && "
                + "rm -f /data/test_state_scripts.log && "
                + "rm -rf /etc/mender/scripts && "
                + "rm -rf /data/mender/scripts && "
                + "systemctl start mender")

    def verify_script_log_correct(self, test_set, log_orig):
        expected_order = test_set['ScriptOrder']

        # First remove timestamps from the log
        log = [l.split(" ")[-1] for l in log_orig]

        # Iterate down the list of expected scripts, and make sure that the log
        # follows the same list.

        # Position in log list.
        log_pos = 0
        # Position in script list from test_set.
        expected_pos = 0
        # Iterations around the full expected_order list
        num_iterations = 0
        try:
            while log_pos < len(log):

                if len(log[log_pos]) > 0:
                    # Make sure we are at right script.
                    assert expected_order[expected_pos] == log[log_pos]

                log_pos = log_pos + 1
                expected_pos = expected_pos + 1

                if expected_pos == len(expected_order):
                    # We completed the expected sequence, we count as one full iteration
                    # and restart the index for the next iteration
                    num_iterations = num_iterations + 1
                    expected_pos = 0

                if (log_pos < len(log)
                    and log[log_pos - 1].startswith("Sync_")
                    and log[log_pos].startswith("Idle_")
                    and not expected_order[expected_pos].startswith("Idle_")):
                    # The Idle/Sync sequence is allowed to "wrap around" and start
                    # over, because it may take a few rounds of checking before the
                    # deployment is ready for the client.
                    expected_pos = 0

            # Test cases with an expectation of success/failure shall do only 1 iteration
            # Test cases with None expectation will loop through the error sequence in a loop, but still
            # we want to make sure that it is reasonable (i.e. looping with the correct time intervals).
            # For these cases we set a max. of 50 iterations to accomodate for slow running of the framework
            if test_set['ExpectedStatus'] is not None:
                assert num_iterations == 1
            else:
                assert num_iterations < 50

        except:
            logger.error("Exception in verify_script_log_correct: log of scripts = '%s'"
                  % "\n".join(log_orig))
            logger.error("scripts we expected = '%s'"
                  % "\n".join(expected_order))
            raise<|MERGE_RESOLUTION|>--- conflicted
+++ resolved
@@ -675,11 +675,7 @@
         work_dir = "test_state_scripts.%s" % client
         deployment_id = None
         try:
-<<<<<<< HEAD
             script_content = '#!/bin/sh\n\necho "`date --rfc-3339=seconds` $(basename $0)" >> /data/test_state_scripts.log\n'
-=======
-            script_content = '#!/bin/sh\n\necho "`date --rfc-3339=seconds | sed -e e/\n//` $(basename $0)" >> /data/test_state_scripts.log\n'
->>>>>>> 97775b3f
             script_failure_content = script_content + "exit 1\n"
 
             old_active = Helpers.get_active_partition()
