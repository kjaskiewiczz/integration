--- conflicted
+++ resolved
@@ -171,15 +171,12 @@
     - mender-deviceconnect
     release_component: true
 
-<<<<<<< HEAD
-=======
   mender-shell:
     docker_image: []
     docker_container: []
     release_component: true
     independent_component: true
 
->>>>>>> 09bce0dc
 docker_image:
   deployments:
     git:
